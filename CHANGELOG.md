--- conflicted
+++ resolved
@@ -22,11 +22,8 @@
 
 This release contains contributions from (in alphabetical order):
 
-<<<<<<< HEAD
-Mudit Pandey
-=======
- Jay Soni
->>>>>>> e0e6db98
+Mudit Pandey,
+Jay Soni
 
 ---
 
